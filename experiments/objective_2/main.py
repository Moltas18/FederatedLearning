'''
This file can be used to generate parameters. Analysis is done in a seperate file.
'''

import sys
import os
import torch

if __name__ == '__main__':
    
    # Add the root directory to the sys.path
    sys.path.append(os.path.abspath(os.path.join(os.path.dirname(__file__), '../../')))

    # Import local modules
    from src.simulation import Simulation
    from src.models.CNNcifar import CNNcifar

<<<<<<< HEAD
    from src.utils import fit_weighted_average, eval_weighted_average, plot_run_results, read_from_file, parse_run, set_global_seed
=======
    from src.utils import fit_weighted_average, eval_weighted_average, read_from_file, parse_run
>>>>>>> 15b1850d
    from data.data import Data
    from src.strategy import CustomFedAvg

    # Initialize seed
    seed = 42
    set_global_seed(seed=seed)
    
    ### Configurations

    # Federated learning configurations
    num_clients = 5
    num_rounds = 5

    # Model configurations
    epochs = 1
    net = CNNcifar()
    optimizer = torch.optim.SGD
    lr = 0.004
    criterion = torch.nn.CrossEntropyLoss()

    # Data configurations
    partitioner = num_clients # Number of partitions to make, should almost always be kept this way!
    batch_size = 'full'
    val_size = 0.5 # 50% of the data is used for validation
    training_partition_size = 8 # This is the size of the full datasets which the clients will TRAIN on.
    partition_size = training_partition_size*2 # Trains on half of the images and validates on the other half.
    
    # General configurations
    num_gpus = 1/num_clients
    num_cpus = 1
    device = 'cuda' if torch.cuda.is_available() else 'cpu'

    # Save parameters
    save_parameters = True

    # Fit config function. Mainly used to save parameters
    def fit_config(server_round: int) -> dict:
        '''this function is called before the fit function in FlowerClient to generate the configuration for training'''
        return {"save_parameters": save_parameters, "server_round": server_round}
    
    # Create FedAvg strategy
    strategy = CustomFedAvg(
        fraction_fit=1.0,  # Sample 100% of available clients for training
        fraction_evaluate=1.0,  # Sample 100% of available clients for evaluation
        min_fit_clients=num_clients,  # Never sample less than 10 clients for training
        min_evaluate_clients=num_clients,  # Never sample less than 10 clients for evaluation
        min_available_clients=num_clients,  # Wait until all 10 clients are available before training
        evaluate_metrics_aggregation_fn=eval_weighted_average, # function for aggregating evaluation metrics (e.g., accuracy)
        fit_metrics_aggregation_fn=fit_weighted_average, # function for aggregating fit metrics (e.g., train loss, train accuracy)
        on_fit_config_fn=fit_config # function for generating training configuration which saves parameters
    )

    data = Data(batch_size=batch_size,
                partitioner=partitioner,
                partition_size=partition_size,
                seed=seed,
                val_size=val_size)

    sim = Simulation(net=net,
                     data=data,
                     num_clients=num_clients,
                     num_rounds=num_rounds,
                     epochs=epochs,
                     device=device,
                     num_cpus=num_cpus,
                     num_gpus=num_gpus,
                     strategy=strategy,
                     criterion=criterion,
                     optim_method=optimizer,
                     lr=lr,
                     )

    run_path = sim.run_simulation()
    print(run_path)<|MERGE_RESOLUTION|>--- conflicted
+++ resolved
@@ -14,12 +14,7 @@
     # Import local modules
     from src.simulation import Simulation
     from src.models.CNNcifar import CNNcifar
-
-<<<<<<< HEAD
     from src.utils import fit_weighted_average, eval_weighted_average, plot_run_results, read_from_file, parse_run, set_global_seed
-=======
-    from src.utils import fit_weighted_average, eval_weighted_average, read_from_file, parse_run
->>>>>>> 15b1850d
     from data.data import Data
     from src.strategy import CustomFedAvg
 
