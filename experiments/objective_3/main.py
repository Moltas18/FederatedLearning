--- conflicted
+++ resolved
@@ -18,7 +18,7 @@
     from data.data import Data
     from src.models.CNNcifar import CNNcifar
     from src.attack.SME import SME
-<<<<<<< HEAD
+    from src.metrics.metrics import SSIM, LPIPS, PSNR, MSE
 
     # Initialize seed
     seed = 42
@@ -28,12 +28,6 @@
     #                           PARSE WIEGHTS, HYPER PARAMETERS AND DATA CONFIGURATIONS                             #
     #################################################################################################################
     run_path = r'C:\Users\Admin\Documents\github\FederatedLearning\results\2025-03-18\15-29-39\\'
-=======
-    from src.metrics.metrics import SSIM, LPIPS, PSNR, MSE
-
-
-    run_path = 'results/2025-03-18/13-46-05/'
->>>>>>> 15b1850d
     df = parse_run(run_path = run_path)
 
     # Pick a run of a client
@@ -99,14 +93,8 @@
         lamb=lamb
     )
 
-<<<<<<< HEAD
     # Perform the reconstruction
-=======
-    eta = 1
-    beta = 0.001
-    iters = 1000
-    lr_decay = False
->>>>>>> 15b1850d
+
     predicted_images, true_images, true_labels =  sme.reconstruction(eta,
                                                                     beta,
                                                                     iters,
