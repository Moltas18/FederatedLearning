'''
This file is the template upon which simulations can be build
'''
import sys
import os
from flwr.server.strategy import FedAvg
from flwr_datasets.partitioner import DirichletPartitioner
<<<<<<< HEAD
import torch
=======
>>>>>>> 633b6cc3

if __name__ == '__main__':
    
    # Add the root directory to the sys.path
    sys.path.append(os.path.abspath(os.path.join(os.path.dirname(__file__), '../../')))

    # Import local modules
    from src.simulation import Simulation
    from src.models.models import LeNet5
    from src.utils import weighted_average
    from data.data import Data

    # Configurations
<<<<<<< HEAD
    num_clients = 2
    num_rounds = 2
    batch_size = "full"
=======
    num_clients = 10
    num_rounds = 10
    batch_size = 1024
>>>>>>> 633b6cc3
    test_size = 0.2
    seed = 42
    partitioner = num_clients

    # Create FedAvg strategy
    strategy = FedAvg(
        fraction_fit=1.0,  # Sample 100% of available clients for training
        fraction_evaluate=1.0,  # Sample 50% of available clients for evaluation
        min_fit_clients=num_clients,  # Never sample less than 10 clients for training
        min_evaluate_clients=num_clients,  # Never sample less than 5 clients for evaluation
        min_available_clients=num_clients,  # Wait until all 10 clients are available
        evaluate_metrics_aggregation_fn=weighted_average
    )

    data = Data(batch_size=batch_size, partitioner=partitioner, seed=seed, test_size=test_size)

    sim = Simulation(net=LeNet5(),
                     num_clients=num_clients,
                     strategy=strategy,
                     num_rounds=num_rounds,
                     data=data,
                     )

    sim.run_simulation()

    <|MERGE_RESOLUTION|>--- conflicted
+++ resolved
@@ -5,10 +5,7 @@
 import os
 from flwr.server.strategy import FedAvg
 from flwr_datasets.partitioner import DirichletPartitioner
-<<<<<<< HEAD
 import torch
-=======
->>>>>>> 633b6cc3
 
 if __name__ == '__main__':
     
@@ -22,15 +19,9 @@
     from data.data import Data
 
     # Configurations
-<<<<<<< HEAD
     num_clients = 2
     num_rounds = 2
     batch_size = "full"
-=======
-    num_clients = 10
-    num_rounds = 10
-    batch_size = 1024
->>>>>>> 633b6cc3
     test_size = 0.2
     seed = 42
     partitioner = num_clients
