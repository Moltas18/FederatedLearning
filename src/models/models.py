--- conflicted
+++ resolved
@@ -2,9 +2,6 @@
 import torch.nn as nn
 import torch.nn.functional as F
 
-<<<<<<< HEAD
-class LeNet5(nn.Module):
-=======
 torch.manual_seed(42)
 torch.cuda.manual_seed(42)
 torch.cuda.manual_seed_all(42)  # If using multi-GPU
@@ -12,8 +9,14 @@
 torch.backends.cudnn.benchmark = False
 
 
-class Net(nn.Module):
->>>>>>> 633b6cc3
+torch.manual_seed(42)
+torch.cuda.manual_seed(42)
+torch.cuda.manual_seed_all(42)  # If using multi-GPU
+torch.backends.cudnn.deterministic = True
+torch.backends.cudnn.benchmark = False
+
+
+class LeNet5(nn.Module):
     def __init__(self) -> None:
         super(LeNet5, self).__init__()
         self.conv1 = nn.Conv2d(3, 6, 5)
