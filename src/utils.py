--- conflicted
+++ resolved
@@ -50,14 +50,7 @@
         return result
     return wrap_func
 
-<<<<<<< HEAD
-def weighted_average(metrics: List[Tuple[int, Metrics]]) -> Metrics:
-
-
-
-=======
 def eval_weighted_average(metrics: List[Tuple[int, Metrics]]) -> Metrics:
->>>>>>> cd0dd703
     '''
     This function is called with the return from the evaluate or fit within FlowerClient 
     '''
@@ -66,8 +59,7 @@
     examples = [num_examples for num_examples, _ in metrics]
 
     # Aggregate and return custom metric (weighted average)
-<<<<<<< HEAD
-    return {"accuracy": sum(accuracies) / sum(examples)}
+    return {"validation_accuracy": sum(accuracies) / sum(examples)}
 
 def plot_training_progress(metrics_file, metadata_file):
     train_loss, val_loss = [], []
@@ -115,8 +107,6 @@
 
     plt.tight_layout()
     plt.show()
-=======
-    return {"validation_accuracy": sum(accuracies) / sum(examples)}
 
 def fit_weighted_average(metrics: List[Tuple[int, Metrics]]) -> Metrics:
     '''
@@ -142,5 +132,4 @@
 def write_to_file(data, path, filename):
     with open(f"{path}/{filename}.jsonl", "a", encoding="utf-8") as fp:
         json.dump(data, fp)
-        fp.write("\n")  # Ensures each JSON object is on a new line
->>>>>>> cd0dd703
+        fp.write("\n")  # Ensures each JSON object is on a new line