import matplotlib.pyplot as plt
import torch
from flwr.common import Metrics
import yaml
from typing import List, Tuple
from time import time 

<<<<<<< HEAD
=======
torch.manual_seed(42)
torch.cuda.manual_seed(42)
torch.cuda.manual_seed_all(42)  # If using multi-GPU
torch.backends.cudnn.deterministic = True
torch.backends.cudnn.benchmark = False

def apply_transforms(batch):
    # Instead of passing transforms to CIFAR10(..., transform=transform)
    # we will use this function to dataset.with_transform(apply_transforms)
    # The transforms object is exactly the same

    pytorch_transforms = transforms.Compose(
        [transforms.ToTensor(), transforms.Normalize((0.5, 0.5, 0.5), (0.5, 0.5, 0.5))]
    )

    batch["img"] = [pytorch_transforms(img) for img in batch["img"]]
    return batch

def load_datasets(partition_id: int, batch_size: int=1, partitioner=None):

    fds = FederatedDataset(dataset="cifar10", partitioners={"train": partitioner})
    partition = fds.load_partition(partition_id)
    # Divide data on each node: 80% train, 20% test
    partition_train_test = partition.train_test_split(test_size=0.2, seed=42)

    # Create train/val for each partition and wrap it into DataLoader
    partition_train_test = partition_train_test.with_transform(apply_transforms)
    trainloader = DataLoader(
        partition_train_test["train"], batch_size=batch_size, shuffle=True
    )
    valloader = DataLoader(partition_train_test["test"], batch_size=batch_size)
    testset = fds.load_split("test").with_transform(apply_transforms)
    testloader = DataLoader(testset, batch_size=batch_size)
    return trainloader, valloader, testloader

>>>>>>> 633b6cc3
def plot_image_samples(images: torch.Tensor) -> None: 

    # Reshape and convert images to a NumPy array
    # matplotlib requires images with the shape (height, width, 3)
    images = images.permute(0, 2, 3, 1).numpy()

    # Denormalize
    images = images / 2 + 0.5

    # Create a figure and a grid of subplots
    fig, axs = plt.subplots(4, 8, figsize=(12, 6))

    # Loop over the images and plot them
    for i, ax in enumerate(axs.flat):
        ax.imshow(images[i])
        ax.axis("off")

    # Show the plot
    fig.tight_layout()
    plt.show()
        
def load_config(config_path="config/template.yaml"):
        with open(config_path, "r") as file:
            config = yaml.safe_load(file)
        return config

def timer(func): 
    # This function shows the execution time of  
    # the function object passed 
    def wrap_func(*args, **kwargs): 
        t1 = time() 
        result = func(*args, **kwargs) 
        t2 = time() 
        print(f'Function {func.__name__!r} executed in {(t2-t1):.4f}s') 
        return result 
    return wrap_func

def weighted_average(metrics: List[Tuple[int, Metrics]]) -> Metrics:
    '''
    This function is called with the return from the evaluate or fit within FlowerClient 
    '''
    # Multiply accuracy of each client by number of examples used
    accuracies = [num_examples * m["accuracy"] for num_examples, m in metrics]
    examples = [num_examples for num_examples, _ in metrics]

    # Aggregate and return custom metric (weighted average)
    return {"accuracy": sum(accuracies) / sum(examples)}<|MERGE_RESOLUTION|>--- conflicted
+++ resolved
@@ -5,8 +5,6 @@
 from typing import List, Tuple
 from time import time 
 
-<<<<<<< HEAD
-=======
 torch.manual_seed(42)
 torch.cuda.manual_seed(42)
 torch.cuda.manual_seed_all(42)  # If using multi-GPU
@@ -42,7 +40,6 @@
     testloader = DataLoader(testset, batch_size=batch_size)
     return trainloader, valloader, testloader
 
->>>>>>> 633b6cc3
 def plot_image_samples(images: torch.Tensor) -> None: 
 
     # Reshape and convert images to a NumPy array
